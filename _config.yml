--- conflicted
+++ resolved
@@ -2,14 +2,8 @@
 author: Nick Halmagyi
 email: nhalmagyi@gmail.com
 description: > # this means to ignore newlines until "twitter_username:"
-<<<<<<< HEAD
-  Write an awesome description for your new site here. You can edit this
-  line in _config.yml. It will appear in your document head meta (for
-  Google search results) and in your feed.xml site description.
-=======
   One more sciencey website, but hey, wifi is everywhere now.
 
->>>>>>> 449b52bf
 # social links
 github_username:  nickhalmagyi
 
